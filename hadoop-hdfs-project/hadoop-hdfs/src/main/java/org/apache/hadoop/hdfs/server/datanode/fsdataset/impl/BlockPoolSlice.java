--- conflicted
+++ resolved
@@ -73,18 +73,11 @@
 class BlockPoolSlice {
   static final Log LOG = LogFactory.getLog(BlockPoolSlice.class);
 
-<<<<<<< HEAD
-  private final String bpid; //池块 Id
-  //所属的 FsVolumeImpl
-  private final FsVolumeImpl volume; // volume to which this BlockPool belongs to
-  //当前块池目录
-=======
   //所属块池 Id
   private final String bpid;
   //所属块池的 FsVolumeImpl 引用
   private final FsVolumeImpl volume; // volume to which this BlockPool belongs to
   //所在目录的 current 子目录
->>>>>>> 42ab4e86
   private final File currentDir; // StorageDirectory/current/bpid/current
   // directory where finalized replicas are stored
   //所在目录的 finalized 子目录
@@ -111,11 +104,7 @@
   private final FileIoProvider fileIoProvider;
 
   // TODO:FEDERATION scalability issue - a thread per DU is needed
-<<<<<<< HEAD
-  //当前块池目录的磁盘使用情况
-=======
   // 统计当前块池目录的磁盘空间使用情况
->>>>>>> 42ab4e86
   private final GetSpaceUsed dfsUsage;
 
   /**
@@ -136,9 +125,7 @@
     this.finalizedDir = new File(
         currentDir, DataStorage.STORAGE_DIR_FINALIZED);
     this.lazypersistDir = new File(currentDir, DataStorage.STORAGE_DIR_LAZY_PERSIST);
-
     if (!this.finalizedDir.exists()) {
-      //创建 finalized 目录
       if (!this.finalizedDir.mkdirs()) {
         throw new IOException("Failed to mkdirs " + this.finalizedDir);
       }
@@ -228,7 +215,6 @@
     }
   }
 
-  //底层定时调度 du 命令统计块池所在磁盘目录使用情况
   long getDfsUsed() throws IOException {
     return dfsUsage.getUsed();
   }
@@ -340,16 +326,11 @@
     return rbwFile;
   }
 
-  //添加一个 finalized 状态块
   File addFinalizedBlock(Block b, ReplicaInfo replicaInfo) throws IOException {
-    //为副本分配在 finalizedDir 目录存储的路径
     File blockDir = DatanodeUtil.idToBlockDir(finalizedDir, b.getBlockId());
-    //为副本创建存储路径
     fileIoProvider.mkdirsWithExistsCheck(volume, blockDir);
-    //将副本和对应的元数据文件移动到指定存储路径
     File blockFile = FsDatasetImpl.moveBlockFiles(b, replicaInfo, blockDir);
     File metaFile = FsDatasetUtil.getMetaFile(blockFile, b.getGenerationStamp());
-    //根据元数据信息更新快池容量使用信息
     if (dfsUsage instanceof CachingGetSpaceUsed) {
       ((CachingGetSpaceUsed) dfsUsage).incDfsUsed(
           b.getNumBytes() + metaFile.length());
